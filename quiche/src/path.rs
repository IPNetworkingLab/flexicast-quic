--- conflicted
+++ resolved
@@ -268,16 +268,10 @@
 
     /// Whether or not we should force eliciting of an ACK (e.g. via PING frame)
     pub needs_ack_eliciting: bool,
-<<<<<<< HEAD
-
     /// The expected sequence number of the PATH_STATUS to be received.
     expected_path_status_seq_num: u64,
-=======
-    /// The expected sequence number of the PATH_STATUS to be received.
-    expected_path_status_seq_num: u64,
 
     pub fec_only: bool,
->>>>>>> a4168aa1
 }
 
 impl Path {
@@ -323,10 +317,7 @@
             migrating: false,
             needs_ack_eliciting: false,
             expected_path_status_seq_num: 0,
-<<<<<<< HEAD
-=======
             fec_only: false,
->>>>>>> a4168aa1
         }
     }
 
