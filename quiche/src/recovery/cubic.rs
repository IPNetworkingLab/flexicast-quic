--- conflicted
+++ resolved
@@ -473,11 +473,7 @@
 
         let p = recovery::Sent {
             pkt_num: recovery::SpacedPktNum(0, 0),
-<<<<<<< HEAD
             frames: smallvec![],
-=======
-            frames: vec![],
->>>>>>> a4168aa1
             time_sent: now,
             time_acked: None,
             time_lost: None,
@@ -526,11 +522,7 @@
 
         let p = recovery::Sent {
             pkt_num: recovery::SpacedPktNum(0, 0),
-<<<<<<< HEAD
             frames: smallvec![],
-=======
-            frames: vec![],
->>>>>>> a4168aa1
             time_sent: now,
             time_acked: None,
             time_lost: None,
@@ -729,11 +721,7 @@
 
         let p = recovery::Sent {
             pkt_num: recovery::SpacedPktNum(0, 0),
-<<<<<<< HEAD
             frames: smallvec![],
-=======
-            frames: vec![],
->>>>>>> a4168aa1
             time_sent: now,
             time_acked: None,
             time_lost: None,
@@ -885,11 +873,7 @@
 
         let p = recovery::Sent {
             pkt_num: recovery::SpacedPktNum(0, 0),
-<<<<<<< HEAD
             frames: smallvec![],
-=======
-            frames: vec![],
->>>>>>> a4168aa1
             time_sent: now,
             time_acked: None,
             time_lost: None,
