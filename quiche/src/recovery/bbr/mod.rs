// Copyright (C) 2022, Cloudflare, Inc.
// All rights reserved.
//
// Redistribution and use in source and binary forms, with or without
// modification, are permitted provided that the following conditions are
// met:
//
//     * Redistributions of source code must retain the above copyright notice,
//       this list of conditions and the following disclaimer.
//
//     * Redistributions in binary form must reproduce the above copyright
//       notice, this list of conditions and the following disclaimer in the
//       documentation and/or other materials provided with the distribution.
//
// THIS SOFTWARE IS PROVIDED BY THE COPYRIGHT HOLDERS AND CONTRIBUTORS "AS
// IS" AND ANY EXPRESS OR IMPLIED WARRANTIES, INCLUDING, BUT NOT LIMITED TO,
// THE IMPLIED WARRANTIES OF MERCHANTABILITY AND FITNESS FOR A PARTICULAR
// PURPOSE ARE DISCLAIMED. IN NO EVENT SHALL THE COPYRIGHT HOLDER OR
// CONTRIBUTORS BE LIABLE FOR ANY DIRECT, INDIRECT, INCIDENTAL, SPECIAL,
// EXEMPLARY, OR CONSEQUENTIAL DAMAGES (INCLUDING, BUT NOT LIMITED TO,
// PROCUREMENT OF SUBSTITUTE GOODS OR SERVICES; LOSS OF USE, DATA, OR
// PROFITS; OR BUSINESS INTERRUPTION) HOWEVER CAUSED AND ON ANY THEORY OF
// LIABILITY, WHETHER IN CONTRACT, STRICT LIABILITY, OR TORT (INCLUDING
// NEGLIGENCE OR OTHERWISE) ARISING IN ANY WAY OUT OF THE USE OF THIS
// SOFTWARE, EVEN IF ADVISED OF THE POSSIBILITY OF SUCH DAMAGE.

//! BBR Congestion Control
//!
//! This implementation is based on the following draft:
//! <https://tools.ietf.org/html/draft-cardwell-iccrg-bbr-congestion-control-00>

use crate::minmax::Minmax;
use crate::packet;
use crate::recovery::*;

use std::time::Duration;
use std::time::Instant;

pub static BBR: CongestionControlOps = CongestionControlOps {
    on_init,
    reset,
    on_packet_sent,
    on_packets_acked,
    congestion_event,
    collapse_cwnd,
    checkpoint,
    rollback,
    has_custom_pacing,
    debug_fmt,
};

/// A constant specifying the length of the BBR.BtlBw max filter window for
/// BBR.BtlBwFilter, BtlBwFilterLen is 10 packet-timed round trips.
const BTLBW_FILTER_LEN: Duration = Duration::from_secs(10);

/// A constant specifying the minimum time interval between ProbeRTT states: 10
/// secs.
const PROBE_RTT_INTERVAL: Duration = Duration::from_secs(10);

/// A constant specifying the length of the RTProp min filter window.
const RTPROP_FILTER_LEN: Duration = PROBE_RTT_INTERVAL;

/// A constant specifying the minimum gain value that will allow the sending
/// rate to double each round (2/ln(2) ~= 2.89), used in Startup mode for both
/// BBR.pacing_gain and BBR.cwnd_gain.
const BBR_HIGH_GAIN: f64 = 2.89;

/// The minimal cwnd value BBR tries to target using: 4 packets, or 4 * SMSS
const BBR_MIN_PIPE_CWND_PKTS: usize = 4;

/// The number of phases in the BBR ProbeBW gain cycle: 8.
const BBR_GAIN_CYCLE_LEN: usize = 8;

/// A constant specifying the minimum duration for which ProbeRTT state holds
/// inflight to BBRMinPipeCwnd or fewer packets: 200 ms.
const PROBE_RTT_DURATION: Duration = Duration::from_millis(200);

/// Pacing Gain Cycle.
const PACING_GAIN_CYCLE: [f64; BBR_GAIN_CYCLE_LEN] =
    [5.0 / 4.0, 3.0 / 4.0, 1.0, 1.0, 1.0, 1.0, 1.0, 1.0];

/// A constant to check BBR.BtlBW is still growing.
const BTLBW_GROWTH_TARGET: f64 = 1.25;

/// BBR Internal State Machine.
#[derive(Debug, PartialEq, Eq)]
enum BBRStateMachine {
    Startup,
    Drain,
    ProbeBW,
    ProbeRTT,
}

/// BBR Specific State Variables.
pub struct State {
    // The current state of a BBR flow in the BBR state machine.
    state: BBRStateMachine,

    // The current pacing rate for a BBR flow, which controls inter-packet
    // spacing.
    pacing_rate: u64,

    // BBR's estimated bottleneck bandwidth available to the transport flow,
    // estimated from the maximum delivery rate sample in a sliding window.
    btlbw: u64,

    // The max filter used to estimate BBR.BtlBw.
    btlbwfilter: Minmax<u64>,

    // BBR's estimated two-way round-trip propagation delay of the path,
    // estimated from the windowed minimum recent round-trip delay sample.
    rtprop: Duration,

    // The wall clock time at which the current BBR.RTProp sample was obtained.
    rtprop_stamp: Instant,

    // A boolean recording whether the BBR.RTprop has expired and is due for a
    // refresh with an application idle period or a transition into ProbeRTT
    // state.
    rtprop_expired: bool,

    // The dynamic gain factor used to scale BBR.BtlBw to produce
    // BBR.pacing_rate.
    pacing_gain: f64,

    // The dynamic gain factor used to scale the estimated BDP to produce a
    // congestion window (cwnd).
    cwnd_gain: f64,

    // A boolean that records whether BBR estimates that it has ever fully
    // utilized its available bandwidth ("filled the pipe").
    filled_pipe: bool,

    // Count of packet-timed round trips elapsed so far.
    round_count: u64,

    // A boolean that BBR sets to true once per packet-timed round trip,
    // on ACKs that advance BBR.round_count.
    round_start: bool,

    // packet.delivered value denoting the end of a packet-timed round trip.
    next_round_delivered: usize,

    // Timestamp when ProbeRTT state ends.
    probe_rtt_done_stamp: Option<Instant>,

    // Checking if a roundtrip in ProbeRTT state ends.
    probe_rtt_round_done: bool,

    // Checking if in the packet conservation mode during recovery.
    packet_conservation: bool,

    // Saved cwnd before loss recovery.
    prior_cwnd: usize,

    // Checking if restarting from idle.
    idle_restart: bool,

    // Baseline level delivery rate for full pipe estimator.
    full_bw: u64,

    // The number of round for full pipe estimator without much growth.
    full_bw_count: usize,

    // Last time cycle_index is updated.
    cycle_stamp: Instant,

    // Current index of pacing_gain_cycle[].
    cycle_index: usize,

    // The upper bound on the volume of data BBR allows in flight.
    target_cwnd: usize,

    // Whether in the recovery episode.
    in_recovery: bool,

    // Start time of the connection.
    start_time: Instant,

    // Newly marked lost data size in bytes.
    newly_lost_bytes: usize,

    // Newly acked data size in bytes.
    newly_acked_bytes: usize,

    // bytes_in_flight before processing this ACK.
    prior_bytes_in_flight: usize,

    // experimental: simulates a ProbeRTT behaviour closer to BBRv2
    // (better for video conferencing which cannot affort 4 pkts)
    pub probe_rtt_cwnd_gain: Option<f64>,
}

impl State {
    pub fn new() -> Self {
        let now = Instant::now();

        State {
            state: BBRStateMachine::Startup,

            pacing_rate: 0,

            btlbw: 0,

            btlbwfilter: Minmax::new(0),

            rtprop: Duration::ZERO,

            rtprop_stamp: now,

            rtprop_expired: false,

            pacing_gain: 0.0,

            cwnd_gain: 0.0,

            filled_pipe: false,

            round_count: 0,

            round_start: false,

            next_round_delivered: 0,

            probe_rtt_done_stamp: None,

            probe_rtt_round_done: false,

            packet_conservation: false,

            prior_cwnd: 0,

            idle_restart: false,

            full_bw: 0,

            full_bw_count: 0,

            cycle_stamp: now,

            cycle_index: 0,

            target_cwnd: 0,

            in_recovery: false,

            start_time: now,

            newly_lost_bytes: 0,

            newly_acked_bytes: 0,

            prior_bytes_in_flight: 0,

            probe_rtt_cwnd_gain: None,
        }
    }
}

// When entering the recovery episode.
fn bbr_enter_recovery(r: &mut Recovery, now: Instant) {
    r.bbr_state.prior_cwnd = per_ack::bbr_save_cwnd(r);

    r.congestion_window = r.bytes_in_flight +
        r.bbr_state.newly_acked_bytes.max(r.max_datagram_size);
    r.congestion_recovery_start_time = Some(now);

    r.bbr_state.packet_conservation = true;
    r.bbr_state.in_recovery = true;

    // Start round now.
    r.bbr_state.next_round_delivered = r.delivery_rate.delivered();
}

// When exiting the recovery episode.
fn bbr_exit_recovery(r: &mut Recovery) {
    r.congestion_recovery_start_time = None;

    r.bbr_state.packet_conservation = false;
    r.bbr_state.in_recovery = false;

    per_ack::bbr_restore_cwnd(r);
}

// Congestion Control Hooks.
//
fn on_init(r: &mut Recovery) {
    init::bbr_init(r);
}

fn reset(r: &mut Recovery) {
    r.bbr_state = State::new();

    init::bbr_init(r);
}

fn on_packet_sent(r: &mut Recovery, sent_bytes: usize, _now: Instant) {
    r.bytes_in_flight += sent_bytes;

    per_transmit::bbr_on_transmit(r);
}

fn on_packets_acked(
    r: &mut Recovery, packets: &[Acked], _epoch: packet::Epoch, now: Instant,
) {
    r.bbr_state.newly_acked_bytes = packets.iter().fold(0, |acked_bytes, p| {
        r.bbr_state.prior_bytes_in_flight = r.bytes_in_flight;

        per_ack::bbr_update_model_and_state(r, p, now);

        r.bytes_in_flight = r.bytes_in_flight.saturating_sub(p.size);

        acked_bytes + p.size
    });

    if let Some(pkt) = packets.last() {
        if !r.in_congestion_recovery(pkt.time_sent) {
            // Upon exiting loss recovery.
            bbr_exit_recovery(r);
        }
    }

    per_ack::bbr_update_control_parameters(r, now);

    r.bbr_state.newly_lost_bytes = 0;
}

fn congestion_event(
    r: &mut Recovery, lost_bytes: usize, time_sent: Instant,
    _epoch: packet::Epoch, now: Instant,
) {
    r.bbr_state.newly_lost_bytes = lost_bytes;

    // Upon entering Fast Recovery.
    if !r.in_congestion_recovery(time_sent) {
        // Upon entering Fast Recovery.
        bbr_enter_recovery(r, now);
    }
}

fn collapse_cwnd(r: &mut Recovery) {
    r.bbr_state.prior_cwnd = per_ack::bbr_save_cwnd(r);

    reno::collapse_cwnd(r);
}

fn checkpoint(_r: &mut Recovery) {}

fn rollback(_r: &mut Recovery) -> bool {
    false
}

fn has_custom_pacing() -> bool {
    true
}

fn debug_fmt(r: &Recovery, f: &mut std::fmt::Formatter) -> std::fmt::Result {
    let bbr = &r.bbr_state;

    write!(
         f,
         "bbr={{ state={:?} btlbw={} rtprop={:?} pacing_rate={} pacing_gain={} cwnd_gain={} target_cwnd={} send_quantum={} filled_pipe={} round_count={} }}",
         bbr.state, bbr.btlbw, bbr.rtprop, bbr.pacing_rate, bbr.pacing_gain, bbr.cwnd_gain, bbr.target_cwnd, r.send_quantum(), bbr.filled_pipe, bbr.round_count
    )
}

#[cfg(test)]
mod tests {
    use super::*;

    use crate::recovery;

    use smallvec::smallvec;

    #[test]
    fn bbr_init() {
        let mut cfg = crate::Config::new(crate::PROTOCOL_VERSION).unwrap();
        cfg.set_cc_algorithm(recovery::CongestionControlAlgorithm::BBR);

        let mut r = Recovery::new(&cfg);

        // on_init() is called in Connection::new(), so it need to be
        // called manually here.
        r.on_init();

        assert_eq!(r.cwnd(), r.max_datagram_size * INITIAL_WINDOW_PACKETS);
        assert_eq!(r.bytes_in_flight, 0);

        assert_eq!(r.bbr_state.state, BBRStateMachine::Startup);
    }

    #[test]
    fn bbr_send() {
        let mut cfg = crate::Config::new(crate::PROTOCOL_VERSION).unwrap();
        cfg.set_cc_algorithm(recovery::CongestionControlAlgorithm::BBR);

        let mut r = Recovery::new(&cfg);
        let now = Instant::now();

        r.on_init();
        r.on_packet_sent_cc(1000, now);

        assert_eq!(r.bytes_in_flight, 1000);
    }

    #[test]
    fn bbr_startup() {
        let mut cfg = crate::Config::new(crate::PROTOCOL_VERSION).unwrap();
        cfg.set_cc_algorithm(recovery::CongestionControlAlgorithm::BBR);

        let mut r = Recovery::new(&cfg);
        let now = Instant::now();
        let mss = r.max_datagram_size;

        r.on_init();

        // Send 5 packets.
        for pn in 0..5 {
            let pkt = Sent {
                pkt_num: SpacedPktNum(0, pn),
<<<<<<< HEAD
                frames: smallvec![],
=======
                frames: vec![],
>>>>>>> a4168aa1
                time_sent: now,
                time_acked: None,
                time_lost: None,
                size: mss,
                ack_eliciting: true,
                in_flight: true,
                delivered: 0,
                delivered_time: now,
                first_sent_time: now,
                is_app_limited: false,
                has_data: false,
                retransmitted_for_probing: false,
            };

            r.on_packet_sent(
                pkt,
                packet::Epoch::Application,
                HandshakeStatus::default(),
                now,
                "",
            );
        }

        let rtt = Duration::from_millis(50);
        let now = now + rtt;
        let cwnd_prev = r.cwnd();

        let mut acked = ranges::RangeSet::default();
        acked.insert(0..5);

        assert_eq!(
            r.on_ack_received(
                0,
                &acked,
                25,
                packet::Epoch::Application,
                HandshakeStatus::default(),
                now,
                "",
            ),
            Ok((0, 0)),
        );

        assert_eq!(r.bbr_state.state, BBRStateMachine::Startup);
        assert_eq!(r.cwnd(), cwnd_prev + mss * 5);
        assert_eq!(r.bytes_in_flight, 0);
        assert_eq!(
            r.delivery_rate(),
            ((mss * 5) as f64 / rtt.as_secs_f64()) as u64
        );
        assert_eq!(r.bbr_state.btlbw, r.delivery_rate());
    }

    #[test]
    fn bbr_congestion_event() {
        let mut cfg = crate::Config::new(crate::PROTOCOL_VERSION).unwrap();
        cfg.set_cc_algorithm(recovery::CongestionControlAlgorithm::BBR);

        let mut r = Recovery::new(&cfg);
        let now = Instant::now();
        let mss = r.max_datagram_size;

        r.on_init();

        // Send 5 packets.
        for pn in 0..5 {
            let pkt = Sent {
                pkt_num: SpacedPktNum(0, pn),
<<<<<<< HEAD
                frames: smallvec![],
=======
                frames: vec![],
>>>>>>> a4168aa1
                time_sent: now,
                time_acked: None,
                time_lost: None,
                size: mss,
                ack_eliciting: true,
                in_flight: true,
                delivered: 0,
                delivered_time: now,
                first_sent_time: now,
                is_app_limited: false,
                has_data: false,
                retransmitted_for_probing: false,
            };

            r.on_packet_sent(
                pkt,
                packet::Epoch::Application,
                HandshakeStatus::default(),
                now,
                "",
            );
        }

        let rtt = Duration::from_millis(50);
        let now = now + rtt;

        // Make a packet loss to trigger a congestion event.
        let mut acked = ranges::RangeSet::default();
        acked.insert(4..5);

        // 2 acked, 2 x MSS lost.
        assert_eq!(
            r.on_ack_received(
                0,
                &acked,
                25,
                packet::Epoch::Application,
                HandshakeStatus::default(),
                now,
                "",
            ),
            Ok((2, 2400)),
        );

        // Sent: 0, 1, 2, 3, 4, Acked 4.
        assert_eq!(r.cwnd(), mss * 4);
        // Stil in flight: 2, 3.
        assert_eq!(r.bytes_in_flight, mss * 2);
    }

    #[test]
    fn bbr_drain() {
        let mut cfg = crate::Config::new(crate::PROTOCOL_VERSION).unwrap();
        cfg.set_cc_algorithm(recovery::CongestionControlAlgorithm::BBR);

        let mut r = Recovery::new(&cfg);
        let now = Instant::now();
        let mss = r.max_datagram_size;

        r.on_init();

        let mut pn = 0;

        // Stop right before filled_pipe=true.
        for _ in 0..3 {
            let pkt = Sent {
                pkt_num: SpacedPktNum(0, pn),
<<<<<<< HEAD
                frames: smallvec![],
=======
                frames: vec![],
>>>>>>> a4168aa1
                time_sent: now,
                time_acked: None,
                time_lost: None,
                size: mss,
                ack_eliciting: true,
                in_flight: true,
                delivered: r.delivery_rate.delivered(),
                delivered_time: now,
                first_sent_time: now,
                is_app_limited: false,
                has_data: false,
                retransmitted_for_probing: false,
            };

            r.on_packet_sent(
                pkt,
                packet::Epoch::Application,
                HandshakeStatus::default(),
                now,
                "",
            );

            pn += 1;

            let rtt = Duration::from_millis(50);

            let now = now + rtt;

            let mut acked = ranges::RangeSet::default();
            acked.insert(0..pn);

            assert_eq!(
                r.on_ack_received(
                    0,
                    &acked,
                    25,
                    packet::Epoch::Application,
                    HandshakeStatus::default(),
                    now,
                    "",
                ),
                Ok((0, 0)),
            );
        }

        // Stop at right before filled_pipe=true.
        for _ in 0..5 {
            let pkt = Sent {
                pkt_num: SpacedPktNum(0, pn),
<<<<<<< HEAD
                frames: smallvec![],
=======
                frames: vec![],
>>>>>>> a4168aa1
                time_sent: now,
                time_acked: None,
                time_lost: None,
                size: mss,
                ack_eliciting: true,
                in_flight: true,
                delivered: r.delivery_rate.delivered(),
                delivered_time: now,
                first_sent_time: now,
                is_app_limited: false,
                has_data: false,
                retransmitted_for_probing: false,
            };

            r.on_packet_sent(
                pkt,
                packet::Epoch::Application,
                HandshakeStatus::default(),
                now,
                "",
            );

            pn += 1;
        }

        let rtt = Duration::from_millis(50);
        let now = now + rtt;

        let mut acked = ranges::RangeSet::default();

        // We sent 5 packets, but ack only one, to stay
        // in Drain state.
        acked.insert(0..pn - 4);

        assert_eq!(
            r.on_ack_received(
                0,
                &acked,
                25,
                packet::Epoch::Application,
                HandshakeStatus::default(),
                now,
                "",
            ),
            Ok((0, 0)),
        );

        // Now we are in Drain state.
        assert_eq!(r.bbr_state.filled_pipe, true);
        assert_eq!(r.bbr_state.state, BBRStateMachine::Drain);
        assert!(r.bbr_state.pacing_gain < 1.0);
    }

    #[test]
    fn bbr_probe_bw() {
        let mut cfg = crate::Config::new(crate::PROTOCOL_VERSION).unwrap();
        cfg.set_cc_algorithm(recovery::CongestionControlAlgorithm::BBR);

        let mut r = Recovery::new(&cfg);
        let now = Instant::now();
        let mss = r.max_datagram_size;

        r.on_init();

        let mut pn = 0;

        // At 4th roundtrip, filled_pipe=true and switch to Drain,
        // but move to ProbeBW immediately because bytes_in_flight is
        // smaller than BBRInFlight(1).
        for _ in 0..4 {
            let pkt = Sent {
                pkt_num: SpacedPktNum(0, pn),
<<<<<<< HEAD
                frames: smallvec![],
=======
                frames: vec![],
>>>>>>> a4168aa1
                time_sent: now,
                time_acked: None,
                time_lost: None,
                size: mss,
                ack_eliciting: true,
                in_flight: true,
                delivered: r.delivery_rate.delivered(),
                delivered_time: now,
                first_sent_time: now,
                is_app_limited: false,
                has_data: false,
                retransmitted_for_probing: false,
            };

            r.on_packet_sent(
                pkt,
                packet::Epoch::Application,
                HandshakeStatus::default(),
                now,
                "",
            );

            pn += 1;

            let rtt = Duration::from_millis(50);
            let now = now + rtt;

            let mut acked = ranges::RangeSet::default();
            acked.insert(0..pn);

            assert_eq!(
                r.on_ack_received(
                    0,
                    &acked,
                    25,
                    packet::Epoch::Application,
                    HandshakeStatus::default(),
                    now,
                    "",
                ),
                Ok((0, 0)),
            );
        }

        // Now we are in ProbeBW state.
        assert_eq!(r.bbr_state.filled_pipe, true);
        assert_eq!(r.bbr_state.state, BBRStateMachine::ProbeBW);

        // In the first ProbeBW cycle, pacing_gain should be >= 1.0.
        assert!(r.bbr_state.pacing_gain >= 1.0);
    }

    #[test]
    fn bbr_probe_rtt() {
        let mut cfg = crate::Config::new(crate::PROTOCOL_VERSION).unwrap();
        cfg.set_cc_algorithm(recovery::CongestionControlAlgorithm::BBR);

        let mut r = Recovery::new(&cfg);
        let now = Instant::now();
        let mss = r.max_datagram_size;

        r.on_init();

        let mut pn = 0;

        // At 4th roundtrip, filled_pipe=true and switch to Drain,
        // but move to ProbeBW immediately because bytes_in_flight is
        // smaller than BBRInFlight(1).
        for _ in 0..4 {
            let pkt = Sent {
                pkt_num: SpacedPktNum(0, pn),
<<<<<<< HEAD
                frames: smallvec![],
=======
                frames: vec![],
>>>>>>> a4168aa1
                time_sent: now,
                time_acked: None,
                time_lost: None,
                size: mss,
                ack_eliciting: true,
                in_flight: true,
                delivered: r.delivery_rate.delivered(),
                delivered_time: now,
                first_sent_time: now,
                is_app_limited: false,
                has_data: false,
                retransmitted_for_probing: false,
            };

            r.on_packet_sent(
                pkt,
                packet::Epoch::Application,
                HandshakeStatus::default(),
                now,
                "",
            );

            pn += 1;

            let rtt = Duration::from_millis(50);
            let now = now + rtt;

            let mut acked = ranges::RangeSet::default();
            acked.insert(0..pn);

            assert_eq!(
                r.on_ack_received(
                    0,
                    &acked,
                    25,
                    packet::Epoch::Application,
                    HandshakeStatus::default(),
                    now,
                    "",
                ),
                Ok((0, 0)),
            );
        }

        // Now we are in ProbeBW state.
        assert_eq!(r.bbr_state.state, BBRStateMachine::ProbeBW);

        // After RTPROP_FILTER_LEN (10s), switch to ProbeRTT.
        let now = now + RTPROP_FILTER_LEN;

        let pkt = Sent {
            pkt_num: SpacedPktNum(0, pn),
<<<<<<< HEAD
            frames: smallvec![],
=======
            frames: vec![],
>>>>>>> a4168aa1
            time_sent: now,
            time_acked: None,
            time_lost: None,
            size: mss,
            ack_eliciting: true,
            in_flight: true,
            delivered: r.delivery_rate.delivered(),
            delivered_time: now,
            first_sent_time: now,
            is_app_limited: false,
            has_data: false,
            retransmitted_for_probing: false,
        };

        r.on_packet_sent(
            pkt,
            packet::Epoch::Application,
            HandshakeStatus::default(),
            now,
            "",
        );

        pn += 1;

        // Don't update rtprop by giving larger rtt than before.
        // If rtprop is updated, rtprop expiry check is reset.
        let rtt = Duration::from_millis(100);
        let now = now + rtt;

        let mut acked = ranges::RangeSet::default();
        acked.insert(0..pn);

        assert_eq!(
            r.on_ack_received(
                0,
                &acked,
                25,
                packet::Epoch::Application,
                HandshakeStatus::default(),
                now,
                "",
            ),
            Ok((0, 0)),
        );

        assert_eq!(r.bbr_state.state, BBRStateMachine::ProbeRTT);
        assert_eq!(r.bbr_state.pacing_gain, 1.0);
    }
}

mod init;
mod pacing;
mod per_ack;
mod per_transmit;<|MERGE_RESOLUTION|>--- conflicted
+++ resolved
@@ -418,11 +418,7 @@
         for pn in 0..5 {
             let pkt = Sent {
                 pkt_num: SpacedPktNum(0, pn),
-<<<<<<< HEAD
                 frames: smallvec![],
-=======
-                frames: vec![],
->>>>>>> a4168aa1
                 time_sent: now,
                 time_acked: None,
                 time_lost: None,
@@ -491,11 +487,7 @@
         for pn in 0..5 {
             let pkt = Sent {
                 pkt_num: SpacedPktNum(0, pn),
-<<<<<<< HEAD
                 frames: smallvec![],
-=======
-                frames: vec![],
->>>>>>> a4168aa1
                 time_sent: now,
                 time_acked: None,
                 time_lost: None,
@@ -563,11 +555,7 @@
         for _ in 0..3 {
             let pkt = Sent {
                 pkt_num: SpacedPktNum(0, pn),
-<<<<<<< HEAD
                 frames: smallvec![],
-=======
-                frames: vec![],
->>>>>>> a4168aa1
                 time_sent: now,
                 time_acked: None,
                 time_lost: None,
@@ -617,11 +605,7 @@
         for _ in 0..5 {
             let pkt = Sent {
                 pkt_num: SpacedPktNum(0, pn),
-<<<<<<< HEAD
                 frames: smallvec![],
-=======
-                frames: vec![],
->>>>>>> a4168aa1
                 time_sent: now,
                 time_acked: None,
                 time_lost: None,
@@ -694,11 +678,7 @@
         for _ in 0..4 {
             let pkt = Sent {
                 pkt_num: SpacedPktNum(0, pn),
-<<<<<<< HEAD
                 frames: smallvec![],
-=======
-                frames: vec![],
->>>>>>> a4168aa1
                 time_sent: now,
                 time_acked: None,
                 time_lost: None,
@@ -770,11 +750,7 @@
         for _ in 0..4 {
             let pkt = Sent {
                 pkt_num: SpacedPktNum(0, pn),
-<<<<<<< HEAD
                 frames: smallvec![],
-=======
-                frames: vec![],
->>>>>>> a4168aa1
                 time_sent: now,
                 time_acked: None,
                 time_lost: None,
@@ -827,11 +803,7 @@
 
         let pkt = Sent {
             pkt_num: SpacedPktNum(0, pn),
-<<<<<<< HEAD
             frames: smallvec![],
-=======
-            frames: vec![],
->>>>>>> a4168aa1
             time_sent: now,
             time_acked: None,
             time_lost: None,
