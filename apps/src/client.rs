// Copyright (C) 2020, Cloudflare, Inc.
// All rights reserved.
//
// Redistribution and use in source and binary forms, with or without
// modification, are permitted provided that the following conditions are
// met:
//
//     * Redistributions of source code must retain the above copyright notice,
//       this list of conditions and the following disclaimer.
//
//     * Redistributions in binary form must reproduce the above copyright
//       notice, this list of conditions and the following disclaimer in the
//       documentation and/or other materials provided with the distribution.
//
// THIS SOFTWARE IS PROVIDED BY THE COPYRIGHT HOLDERS AND CONTRIBUTORS "AS
// IS" AND ANY EXPRESS OR IMPLIED WARRANTIES, INCLUDING, BUT NOT LIMITED TO,
// THE IMPLIED WARRANTIES OF MERCHANTABILITY AND FITNESS FOR A PARTICULAR
// PURPOSE ARE DISCLAIMED. IN NO EVENT SHALL THE COPYRIGHT HOLDER OR
// CONTRIBUTORS BE LIABLE FOR ANY DIRECT, INDIRECT, INCIDENTAL, SPECIAL,
// EXEMPLARY, OR CONSEQUENTIAL DAMAGES (INCLUDING, BUT NOT LIMITED TO,
// PROCUREMENT OF SUBSTITUTE GOODS OR SERVICES; LOSS OF USE, DATA, OR
// PROFITS; OR BUSINESS INTERRUPTION) HOWEVER CAUSED AND ON ANY THEORY OF
// LIABILITY, WHETHER IN CONTRACT, STRICT LIABILITY, OR TORT (INCLUDING
// NEGLIGENCE OR OTHERWISE) ARISING IN ANY WAY OUT OF THE USE OF THIS
// SOFTWARE, EVEN IF ADVISED OF THE POSSIBILITY OF SUCH DAMAGE.

use crate::args::*;
use crate::common::*;

use std::collections::HashMap;
use std::net::ToSocketAddrs;

use std::io::prelude::*;

use std::rc::Rc;

use std::cell::RefCell;

use ring::rand::*;

use slab::Slab;

const MAX_DATAGRAM_SIZE: usize = 1350;

#[derive(Debug)]
pub enum ClientError {
    HandshakeFail,
    HttpFail,
    Other(String),
}

pub fn connect(
    args: ClientArgs, conn_args: CommonArgs,
    output_sink: impl FnMut(String) + 'static,
) -> Result<(), ClientError> {
    let mut buf = [0; 65535];
    let mut out = [0; MAX_DATAGRAM_SIZE];

    let mut sockets = Slab::with_capacity(std::cmp::max(args.addrs.len(), 1));
    let mut src_addrs = HashMap::new();

    let output_sink =
        Rc::new(RefCell::new(output_sink)) as Rc<RefCell<dyn FnMut(_)>>;

    // Setup the event loop.
    let mut poll = mio::Poll::new().unwrap();
    let mut events = mio::Events::with_capacity(1024);

    // We'll only connect to the first server provided in URL list.
    let connect_url = &args.urls[0];

    // Resolve server address.
    let peer_addr = if let Some(addr) = &args.connect_to {
        addr.parse().expect("--connect-to is expected to be a string containing an IPv4 or IPv6 address with a port. E.g. 192.0.2.0:443")
    } else {
        connect_url.to_socket_addrs().unwrap().next().unwrap()
    };

<<<<<<< HEAD
    let (sockets, src_addr_to_token, local_addr) =
        create_sockets(&mut poll, &peer_addr, &args);
    let mut addrs = Vec::with_capacity(sockets.len());
    addrs.push(local_addr);
    for src in src_addr_to_token.keys() {
        if *src != local_addr {
            addrs.push(*src);
        }
    }
=======
    // Create the UDP socket backing the QUIC connection, and register it with
    // the event loop. Either we provided addresses, or we rely on the default
    // INADDR_IN or IN6ADDR_ANY depending on the IP family of the
    // server address. This is needed on macOS and BSD variants that don't
    // support binding to IN6ADDR_ANY for both v4 and v6.
    let mut addrs = Vec::new();
    let local_addr = if args.addrs.is_empty() {
        let bind_addr = match peer_addr {
            std::net::SocketAddr::V4(_) => "0.0.0.0:0",
            std::net::SocketAddr::V6(_) => "[::]:0",
        };
        let bind_addr = bind_addr.parse().unwrap();
        let socket = mio::net::UdpSocket::bind(bind_addr).unwrap();
        let local_addr = socket.local_addr().unwrap();
        let token = sockets.insert(socket);
        src_addrs.insert(local_addr, token);
        poll.registry()
            .register(
                &mut sockets[token],
                mio::Token(token),
                mio::Interest::READABLE,
            )
            .unwrap();
        local_addr
    } else {
        for src_addr in &args.addrs {
            let socket = mio::net::UdpSocket::bind(*src_addr).unwrap();
            let local_addr = socket.local_addr().unwrap();
            let token = sockets.insert(socket);
            src_addrs.insert(local_addr, token);
            addrs.push(local_addr);
            poll.registry()
                .register(
                    &mut sockets[token],
                    mio::Token(token),
                    mio::Interest::READABLE,
                )
                .unwrap();
        }
        *addrs.first().unwrap()
    };
>>>>>>> a4168aa1

    // Create the configuration for the QUIC connection.
    let mut config = quiche::Config::new(args.version).unwrap();

    config.verify_peer(!args.no_verify);

    config.set_application_protos(&conn_args.alpns).unwrap();

    config.set_max_idle_timeout(conn_args.idle_timeout);
    config.set_max_recv_udp_payload_size(MAX_DATAGRAM_SIZE);
    config.set_max_send_udp_payload_size(MAX_DATAGRAM_SIZE);
    config.set_initial_max_data(conn_args.max_data);
    config.set_initial_max_stream_data_bidi_local(conn_args.max_stream_data);
    config.set_initial_max_stream_data_bidi_remote(conn_args.max_stream_data);
    config.set_initial_max_stream_data_uni(conn_args.max_stream_data);
    config.set_initial_max_streams_bidi(conn_args.max_streams_bidi);
    config.set_initial_max_streams_uni(conn_args.max_streams_uni);
    config.set_disable_active_migration(!conn_args.enable_active_migration);
    config.set_active_connection_id_limit(conn_args.max_active_cids);
    config.set_multipath(conn_args.multipath);

    config.set_max_connection_window(conn_args.max_window);
    config.set_max_stream_window(conn_args.max_stream_window);

    config.send_fec(conn_args.send_fec);
    config.receive_fec(conn_args.receive_fec);

    let mut keylog = None;

    if let Some(keylog_path) = std::env::var_os("SSLKEYLOGFILE") {
        let file = std::fs::OpenOptions::new()
            .create(true)
            .append(true)
            .open(keylog_path)
            .unwrap();

        keylog = Some(file);

        config.log_keys();
    }

    if conn_args.no_grease {
        config.grease(false);
    }

    if conn_args.early_data {
        config.enable_early_data();
    }

    config
        .set_cc_algorithm_name(&conn_args.cc_algorithm)
        .unwrap();

    if conn_args.disable_hystart {
        config.enable_hystart(false);
    }

    if conn_args.dgrams_enabled {
        config.enable_dgram(true, 1000, 1000);
    }

    let mut http_conn: Option<Box<dyn HttpConn>> = None;
    let mut siduck_conn: Option<SiDuckConn> = None;

    let mut app_proto_selected = false;

    // Generate a random source connection ID for the connection.
    let mut scid = [0; quiche::MAX_CONN_ID_LEN];
    let rng = SystemRandom::new();
    rng.fill(&mut scid[..]).unwrap();

    let scid = quiche::ConnectionId::from_ref(&scid);

    // Create a QUIC connection and initiate handshake.
    let mut conn = quiche::connect(
        connect_url.domain(),
        &scid,
        local_addr,
        peer_addr,
        &mut config,
    )
    .unwrap();

    if let Some(keylog) = &mut keylog {
        if let Ok(keylog) = keylog.try_clone() {
            conn.set_keylog(Box::new(keylog));
        }
    }

    // Only bother with qlog if the user specified it.
    #[cfg(feature = "qlog")]
    {
        if let Some(dir) = std::env::var_os("QLOGDIR") {
            let id = format!("{scid:?}");
            let writer = make_qlog_writer(&dir, "client", &id);

            conn.set_qlog(
                std::boxed::Box::new(writer),
                "quiche-client qlog".to_string(),
                format!("{} id={}", "quiche-client qlog", id),
            );
        }
    }

    if let Some(session_file) = &args.session_file {
        if let Ok(session) = std::fs::read(session_file) {
            conn.set_session(&session).ok();
        }
    }

    info!(
        "connecting to {:} from {:} with scid {:?}",
        peer_addr, local_addr, scid,
    );

    let (write, send_info) = conn.send(&mut out).expect("initial send failed");
<<<<<<< HEAD
    let token = src_addr_to_token[&send_info.from];
=======
    let token = src_addrs[&send_info.from];
>>>>>>> a4168aa1

    while let Err(e) = sockets[token].send_to(&out[..write], send_info.to) {
        if e.kind() == std::io::ErrorKind::WouldBlock {
            trace!(
                "{} -> {}: send() would block",
                sockets[token].local_addr().unwrap(),
                send_info.to
            );
            continue;
        }

        return Err(ClientError::Other(format!("send() failed: {e:?}")));
    }

    trace!("written {}", write);

    let app_data_start = std::time::Instant::now();

<<<<<<< HEAD
    let mut probed_paths = 0;
=======
    // Consider the first path as already probed, as we established the
    // connection over it.
    let mut probed_paths = 1;
>>>>>>> a4168aa1
    let mut pkt_count = 0;

    let mut scid_sent = false;
    let mut new_path_probed = false;
    let mut migrated = false;

    loop {
        if !conn.is_in_early_data() || app_proto_selected {
            poll.poll(&mut events, conn.timeout()).unwrap();
        }

        // If the event loop reported no events, it means that the timeout
        // has expired, so handle it without attempting to read packets. We
        // will then proceed with the send loop.
        if events.is_empty() {
            trace!("timed out");

            conn.on_timeout();
        }

        // Read incoming UDP packets from the socket and feed them to quiche,
        // until there are no more packets to read.
        for event in &events {
            let token = event.token().into();
            let socket = &sockets[token];
            let local_addr = socket.local_addr().unwrap();
            'read: loop {
                let (len, from) = match socket.recv_from(&mut buf) {
                    Ok(v) => v,

                    Err(e) => {
                        // There are no more UDP packets to read on this socket.
                        // Process subsequent events.
                        if e.kind() == std::io::ErrorKind::WouldBlock {
                            trace!("{}: recv() would block", local_addr);
                            break 'read;
                        }

                        return Err(ClientError::Other(format!(
                            "{local_addr}: recv() failed: {e:?}"
                        )));
                    },
                };

                trace!("{}: got {} bytes", local_addr, len);

                if let Some(target_path) = conn_args.dump_packet_path.as_ref() {
                    let path = format!("{target_path}/{pkt_count}.pkt");

                    if let Ok(f) = std::fs::File::create(path) {
                        let mut f = std::io::BufWriter::new(f);
                        f.write_all(&buf[..len]).ok();
                    }
                }

                pkt_count += 1;

                let recv_info = quiche::RecvInfo {
                    to: local_addr,
                    from,
                    from_mc: false,
                };

                // Process potentially coalesced packets.
                let read = match conn.recv(&mut buf[..len], recv_info) {
                    Ok(v) => v,

                    Err(e) => {
                        error!("{}: recv failed: {:?}", local_addr, e);
                        continue 'read;
                    },
                };

                trace!("{}: processed {} bytes", local_addr, read);
            }
        }

        trace!("done reading");

        if conn.is_closed() {
            info!(
                "connection closed, {:?} {:?}",
                conn.stats(),
                conn.path_stats().collect::<Vec<quiche::PathStats>>()
            );

            if !conn.is_established() {
                error!(
                    "connection timed out after {:?}",
                    app_data_start.elapsed(),
                );

                return Err(ClientError::HandshakeFail);
            }

            if let Some(session_file) = &args.session_file {
                if let Some(session) = conn.session() {
                    std::fs::write(session_file, session).ok();
                }
            }

            if let Some(h_conn) = http_conn {
                if h_conn.report_incomplete(&app_data_start) {
                    return Err(ClientError::HttpFail);
                }
            }

            if let Some(si_conn) = siduck_conn {
                si_conn.report_incomplete(&app_data_start);
            }

            break;
        }

        // Create a new application protocol session once the QUIC connection is
        // established.
        if (conn.is_established() || conn.is_in_early_data()) &&
            (!args.perform_migration || migrated) &&
            !app_proto_selected
        {
            // At this stage the ALPN negotiation succeeded and selected a
            // single application protocol name. We'll use this to construct
            // the correct type of HttpConn but `application_proto()`
            // returns a slice, so we have to convert it to a str in order
            // to compare to our lists of protocols. We `unwrap()` because
            // we need the value and if something fails at this stage, there
            // is not much anyone can do to recover.

            let app_proto = conn.application_proto();

            if alpns::HTTP_09.contains(&app_proto) {
                http_conn = Some(Http09Conn::with_urls(
                    &args.urls,
                    args.reqs_cardinal,
                    Rc::clone(&output_sink),
                ));

                app_proto_selected = true;
            } else if alpns::HTTP_3.contains(&app_proto) {
                let dgram_sender = if conn_args.dgrams_enabled {
                    Some(Http3DgramSender::new(
                        conn_args.dgram_count,
                        conn_args.dgram_data.clone(),
                        0,
                    ))
                } else {
                    None
                };

                http_conn = Some(Http3Conn::with_urls(
                    &mut conn,
                    &args.urls,
                    args.reqs_cardinal,
                    &args.req_headers,
                    &args.body,
                    &args.method,
                    args.send_priority_update,
                    conn_args.max_field_section_size,
                    conn_args.qpack_max_table_capacity,
                    conn_args.qpack_blocked_streams,
                    args.dump_json,
                    dgram_sender,
                    Rc::clone(&output_sink),
                ));

                app_proto_selected = true;
            } else if alpns::SIDUCK.contains(&app_proto) {
                siduck_conn = Some(SiDuckConn::new(
                    conn_args.dgram_count,
                    conn_args.dgram_data.clone(),
                ));

                app_proto_selected = true;
            }
        }

        // If we have an HTTP connection, first issue the requests then
        // process received data.
        if let Some(h_conn) = http_conn.as_mut() {
            h_conn.send_requests(&mut conn, &args.dump_response_path);
            h_conn.handle_responses(&mut conn, &mut buf, &app_data_start);
        }

        // If we have a siduck connection, first issue the quacks then
        // process received data.
        if let Some(si_conn) = siduck_conn.as_mut() {
            si_conn.send_quacks(&mut conn);
            si_conn.handle_quack_acks(&mut conn, &mut buf, &app_data_start);
        }

        // Handle path events.
        while let Some(qe) = conn.path_event_next() {
            match qe {
                quiche::PathEvent::New(..) => unreachable!(),

                quiche::PathEvent::Validated(local_addr, peer_addr) => {
                    info!(
                        "Path ({}, {}) is now validated",
                        local_addr, peer_addr
                    );
                    if conn_args.multipath {
                        conn.set_active(local_addr, peer_addr, true).ok();
                    } else if args.perform_migration {
                        conn.migrate(local_addr, peer_addr).unwrap();
                        migrated = true;
                    }
                },

                quiche::PathEvent::FailedValidation(local_addr, peer_addr) => {
                    info!(
                        "Path ({}, {}) failed validation",
                        local_addr, peer_addr
                    );
                },

                quiche::PathEvent::Closed(local_addr, peer_addr, e, reason) => {
                    info!(
                        "Path ({}, {}) is now closed and unusable; err = {}, reason = {:?}",
                        local_addr, peer_addr, e, reason
                    );
                },

                quiche::PathEvent::ReusedSourceConnectionId(
                    cid_seq,
                    old,
                    new,
                ) => {
                    info!(
                        "Peer reused cid seq {} (initially {:?}) on {:?}",
                        cid_seq, old, new
                    );
                },

                quiche::PathEvent::PeerMigrated(..) => unreachable!(),

                quiche::PathEvent::PeerPathStatus(..) => {},
            }
        }

        // See whether source Connection IDs have been retired.
        while let Some(retired_scid) = conn.retired_scid_next() {
            info!("Retiring source CID {:?}", retired_scid);
        }

        // Provides as many CIDs as possible.
        while conn.source_cids_left() > 0 {
            let (scid, reset_token) = generate_cid_and_reset_token(&rng);

            if conn.new_source_cid(&scid, reset_token, false).is_err() {
                break;
            }

            scid_sent = true;
        }

        if conn_args.multipath &&
            probed_paths < addrs.len() &&
            conn.available_dcids() > 0 &&
            conn.probe_path(addrs[probed_paths], peer_addr).is_ok()
        {
            probed_paths += 1;
        }

        if !conn_args.multipath &&
            args.perform_migration &&
            !new_path_probed &&
            scid_sent &&
            conn.available_dcids() > 0
        {
            let additional_local_addr = sockets[1].local_addr().unwrap();
            conn.probe_path(additional_local_addr, peer_addr).unwrap();

            new_path_probed = true;
        }

        // Determine in which order we are going to iterate over paths.
        let scheduled_tuples = lowest_latency_scheduler(&conn);

        // Generate outgoing QUIC packets and send them on the UDP socket, until
        // quiche reports that there are no more packets to be sent.
        for (local_addr, peer_addr) in scheduled_tuples {
<<<<<<< HEAD
            let token = src_addr_to_token[&local_addr];
=======
            let token = src_addrs[&local_addr];
>>>>>>> a4168aa1
            let socket = &sockets[token];
            loop {
                let (write, send_info) = match conn.send_on_path(
                    &mut out,
                    Some(local_addr),
                    Some(peer_addr),
                ) {
                    Ok(v) => v,

                    Err(quiche::Error::Done) => {
                        trace!("{} -> {}: done writing", local_addr, peer_addr);
                        break;
                    },

                    Err(e) => {
                        error!(
                            "{} -> {}: send failed: {:?}",
                            local_addr, peer_addr, e
                        );

                        conn.close(false, 0x1, b"fail").ok();
                        break;
                    },
                };

                if let Err(e) = socket.send_to(&out[..write], send_info.to) {
                    if e.kind() == std::io::ErrorKind::WouldBlock {
                        trace!(
                            "{} -> {}: send() would block",
                            local_addr,
                            send_info.to
                        );
                        break;
                    }

                    return Err(ClientError::Other(format!(
                        "{} -> {}: send() failed: {:?}",
                        local_addr, send_info.to, e
                    )));
                }

                trace!("{} -> {}: written {}", local_addr, send_info.to, write);
            }
        }

        if conn.is_closed() {
            info!(
                "connection closed, {:?} {:?}",
                conn.stats(),
                conn.path_stats().collect::<Vec<quiche::PathStats>>()
            );

            if !conn.is_established() {
                error!(
                    "connection timed out after {:?}",
                    app_data_start.elapsed(),
                );

                return Err(ClientError::HandshakeFail);
            }

            if let Some(session_file) = &args.session_file {
                if let Some(session) = conn.session() {
                    std::fs::write(session_file, session).ok();
                }
            }

            if let Some(h_conn) = http_conn {
                if h_conn.report_incomplete(&app_data_start) {
                    return Err(ClientError::HttpFail);
                }
            }

            if let Some(si_conn) = siduck_conn {
                si_conn.report_incomplete(&app_data_start);
            }

            break;
        }
    }

    Ok(())
}

<<<<<<< HEAD
fn create_sockets(
    poll: &mut mio::Poll, peer_addr: &std::net::SocketAddr, args: &ClientArgs,
) -> (
    Slab<mio::net::UdpSocket>,
    HashMap<std::net::SocketAddr, usize>,
    std::net::SocketAddr,
) {
    let mut sockets = Slab::with_capacity(std::cmp::max(args.addrs.len(), 1));
    let mut src_addrs = HashMap::new();
    let mut first_local_addr = None;

    // Create UDP sockets backing the QUIC connection, and register them with
    // the event loop. Check first user-provided addresses and keep the ones
    // compatible with the address family of the peer.
    for src_addr in args.addrs.iter().filter(|sa| {
        (sa.is_ipv4() && peer_addr.is_ipv4()) ||
            (sa.is_ipv6() && peer_addr.is_ipv6())
    }) {
        let socket = mio::net::UdpSocket::bind(*src_addr).unwrap();
        let local_addr = socket.local_addr().unwrap();
        let token = sockets.insert(socket);
        src_addrs.insert(local_addr, token);
        poll.registry()
            .register(
                &mut sockets[token],
                mio::Token(token),
                mio::Interest::READABLE,
            )
            .unwrap();
        if first_local_addr.is_none() {
            first_local_addr = Some(local_addr);
        }
    }

    // If there is no such address, rely on the default INADDR_IN or IN6ADDR_ANY
    // depending on the IP family of the server address. This is needed on macOS
    // and BSD variants that don't support binding to IN6ADDR_ANY for both v4
    // and v6.
    if first_local_addr.is_none() {
        let bind_addr = match peer_addr {
            std::net::SocketAddr::V4(_) => "0.0.0.0:0",
            std::net::SocketAddr::V6(_) => "[::]:0",
        };
        let bind_addr = bind_addr.parse().unwrap();
        let socket = mio::net::UdpSocket::bind(bind_addr).unwrap();
        let local_addr = socket.local_addr().unwrap();
        let token = sockets.insert(socket);
        src_addrs.insert(local_addr, token);
        poll.registry()
            .register(
                &mut sockets[token],
                mio::Token(token),
                mio::Interest::READABLE,
            )
            .unwrap();
        first_local_addr = Some(local_addr)
    }

    (sockets, src_addrs, first_local_addr.unwrap())
=======
/// Generate a new pair of Source Connection ID and reset token.
fn generate_cid_and_reset_token<T: SecureRandom>(
    rng: &T,
) -> (quiche::ConnectionId<'static>, u128) {
    let mut scid = [0; quiche::MAX_CONN_ID_LEN];
    rng.fill(&mut scid).unwrap();
    let scid = scid.to_vec().into();
    let mut reset_token = [0; 16];
    rng.fill(&mut reset_token).unwrap();
    let reset_token = u128::from_be_bytes(reset_token);
    (scid, reset_token)
>>>>>>> a4168aa1
}

/// Generate a ordered list of 4-tuples on which the host should send packets,
/// following a lowest-latency scheduling.
fn lowest_latency_scheduler(
    conn: &quiche::Connection,
) -> impl Iterator<Item = (std::net::SocketAddr, std::net::SocketAddr)> {
    use itertools::Itertools;
    conn.path_stats()
        .sorted_by_key(|p| p.rtt)
        .map(|p| (p.local_addr, p.peer_addr))
}<|MERGE_RESOLUTION|>--- conflicted
+++ resolved
@@ -56,9 +56,6 @@
     let mut buf = [0; 65535];
     let mut out = [0; MAX_DATAGRAM_SIZE];
 
-    let mut sockets = Slab::with_capacity(std::cmp::max(args.addrs.len(), 1));
-    let mut src_addrs = HashMap::new();
-
     let output_sink =
         Rc::new(RefCell::new(output_sink)) as Rc<RefCell<dyn FnMut(_)>>;
 
@@ -76,7 +73,6 @@
         connect_url.to_socket_addrs().unwrap().next().unwrap()
     };
 
-<<<<<<< HEAD
     let (sockets, src_addr_to_token, local_addr) =
         create_sockets(&mut poll, &peer_addr, &args);
     let mut addrs = Vec::with_capacity(sockets.len());
@@ -86,49 +82,6 @@
             addrs.push(*src);
         }
     }
-=======
-    // Create the UDP socket backing the QUIC connection, and register it with
-    // the event loop. Either we provided addresses, or we rely on the default
-    // INADDR_IN or IN6ADDR_ANY depending on the IP family of the
-    // server address. This is needed on macOS and BSD variants that don't
-    // support binding to IN6ADDR_ANY for both v4 and v6.
-    let mut addrs = Vec::new();
-    let local_addr = if args.addrs.is_empty() {
-        let bind_addr = match peer_addr {
-            std::net::SocketAddr::V4(_) => "0.0.0.0:0",
-            std::net::SocketAddr::V6(_) => "[::]:0",
-        };
-        let bind_addr = bind_addr.parse().unwrap();
-        let socket = mio::net::UdpSocket::bind(bind_addr).unwrap();
-        let local_addr = socket.local_addr().unwrap();
-        let token = sockets.insert(socket);
-        src_addrs.insert(local_addr, token);
-        poll.registry()
-            .register(
-                &mut sockets[token],
-                mio::Token(token),
-                mio::Interest::READABLE,
-            )
-            .unwrap();
-        local_addr
-    } else {
-        for src_addr in &args.addrs {
-            let socket = mio::net::UdpSocket::bind(*src_addr).unwrap();
-            let local_addr = socket.local_addr().unwrap();
-            let token = sockets.insert(socket);
-            src_addrs.insert(local_addr, token);
-            addrs.push(local_addr);
-            poll.registry()
-                .register(
-                    &mut sockets[token],
-                    mio::Token(token),
-                    mio::Interest::READABLE,
-                )
-                .unwrap();
-        }
-        *addrs.first().unwrap()
-    };
->>>>>>> a4168aa1
 
     // Create the configuration for the QUIC connection.
     let mut config = quiche::Config::new(args.version).unwrap();
@@ -153,9 +106,6 @@
     config.set_max_connection_window(conn_args.max_window);
     config.set_max_stream_window(conn_args.max_stream_window);
 
-    config.send_fec(conn_args.send_fec);
-    config.receive_fec(conn_args.receive_fec);
-
     let mut keylog = None;
 
     if let Some(keylog_path) = std::env::var_os("SSLKEYLOGFILE") {
@@ -245,11 +195,7 @@
     );
 
     let (write, send_info) = conn.send(&mut out).expect("initial send failed");
-<<<<<<< HEAD
     let token = src_addr_to_token[&send_info.from];
-=======
-    let token = src_addrs[&send_info.from];
->>>>>>> a4168aa1
 
     while let Err(e) = sockets[token].send_to(&out[..write], send_info.to) {
         if e.kind() == std::io::ErrorKind::WouldBlock {
@@ -268,13 +214,7 @@
 
     let app_data_start = std::time::Instant::now();
 
-<<<<<<< HEAD
     let mut probed_paths = 0;
-=======
-    // Consider the first path as already probed, as we established the
-    // connection over it.
-    let mut probed_paths = 1;
->>>>>>> a4168aa1
     let mut pkt_count = 0;
 
     let mut scid_sent = false;
@@ -556,11 +496,7 @@
         // Generate outgoing QUIC packets and send them on the UDP socket, until
         // quiche reports that there are no more packets to be sent.
         for (local_addr, peer_addr) in scheduled_tuples {
-<<<<<<< HEAD
             let token = src_addr_to_token[&local_addr];
-=======
-            let token = src_addrs[&local_addr];
->>>>>>> a4168aa1
             let socket = &sockets[token];
             loop {
                 let (write, send_info) = match conn.send_on_path(
@@ -645,7 +581,6 @@
     Ok(())
 }
 
-<<<<<<< HEAD
 fn create_sockets(
     poll: &mut mio::Poll, peer_addr: &std::net::SocketAddr, args: &ClientArgs,
 ) -> (
@@ -705,19 +640,6 @@
     }
 
     (sockets, src_addrs, first_local_addr.unwrap())
-=======
-/// Generate a new pair of Source Connection ID and reset token.
-fn generate_cid_and_reset_token<T: SecureRandom>(
-    rng: &T,
-) -> (quiche::ConnectionId<'static>, u128) {
-    let mut scid = [0; quiche::MAX_CONN_ID_LEN];
-    rng.fill(&mut scid).unwrap();
-    let scid = scid.to_vec().into();
-    let mut reset_token = [0; 16];
-    rng.fill(&mut reset_token).unwrap();
-    let reset_token = u128::from_be_bytes(reset_token);
-    (scid, reset_token)
->>>>>>> a4168aa1
 }
 
 /// Generate a ordered list of 4-tuples on which the host should send packets,
